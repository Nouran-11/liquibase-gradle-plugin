/*
 * Copyright 2011-2022 Tim Berglund and Steven C. Saliman
 *
 * Licensed under the Apache License, Version 2.0 (the "License"); you may not use this file except
 * in compliance with the License. You may obtain a copy of the License at
 *
 *    http://www.apache.org/licenses/LICENSE-2.0
 *
 * Unless required by applicable law or agreed to in writing, software distributed under the License
 * is distributed on an "AS IS" BASIS, WITHOUT WARRANTIES OR CONDITIONS OF ANY KIND, either express
 * or implied.  See the License for the specific language governing permissions and limitations
 * under the License.
 */

package org.liquibase.gradle

import org.gradle.api.Task
import org.gradle.api.artifacts.Configuration
import org.gradle.api.provider.Provider
import org.gradle.api.tasks.Input
import org.gradle.api.tasks.JavaExec
import org.gradle.api.tasks.TaskAction

import static org.liquibase.gradle.Util.versionAtLeast

/**
 * Gradle task that calls Liquibase to run a command.
 *
 * @author Stven C. Saliman
 */
class LiquibaseTask extends JavaExec {

    /**
     * The Liquibase command to run
     */
    @Input
    LiquibaseCommand liquibaseCommand

    @TaskAction
    @Override
    void exec() {

        def activities = project.liquibase.activities
        def runList = project.liquibase.runList

        if ( activities == null || activities.size() == 0 ) {
            throw new LiquibaseConfigurationException("No activities defined.  Did you forget to add a 'liquibase' block to your build.gradle file?")
        }

        if ( runList != null && runList.trim().size() > 0 ) {
            runList.split(',').each { activityName ->
                activityName = activityName.trim()
                def activity = activities.find { it.name == activityName }
                if ( activity == null ) {
                    throw new LiquibaseConfigurationException("No activity named '${activityName}' is defined the liquibase configuration")
                }
                runLiquibase(activity)
            }
        } else
            activities.each { activity ->
                runLiquibase(activity)
            }
    }

    /**
     * Build the proper command line and call Liquibase.
     *
     * @param activity the activity holding the Liquibase particulars.
     */
    def runLiquibase(activity) {
        def liquibaseVersion = findLiquibaseVersion()

        // Set values on the JavaExec task using the Argument Builder appropriate for the Liquibase
        // version we have.
        if ( versionAtLeast(liquibaseVersion, '4.4') ) {
            setArgs(ArgumentBuilder.buildLiquibaseArgs(project, activity, liquibaseCommand, liquibaseVersion))
        } else {
            logger.warn("using legacy argument builder.  Consider updating to Liquibase 4.4+")
            setArgs(LegacyArgumentBuilder.buildLiquibaseArgs(project, activity, liquibaseCommand, liquibaseVersion))
        }

        def classpath = project.configurations.getByName(LiquibasePlugin.LIQUIBASE_RUNTIME_CONFIGURATION)
        if ( classpath == null || classpath.isEmpty() ) {
            throw new LiquibaseConfigurationException("No liquibaseRuntime dependencies were defined.  You must at least add Liquibase itself as a liquibaseRuntime dependency.")
        }
        setClasspath(classpath)
<<<<<<< HEAD
=======
        fixMainClass(liquibaseVersion)
>>>>>>> dda2f53a
        // "inherit" the system properties from the Gradle JVM.
        systemProperties System.properties
        println "liquibase-plugin: Running the '${activity.name}' activity..."
        project.logger.debug("liquibase-plugin: The ${mainClass.get()} class will be used to run Liquibase")
        project.logger.debug("liquibase-plugin: Liquibase will be run with the following jvmArgs: ${project.liquibase.jvmArgs}")
        setJvmArgs(project.liquibase.jvmArgs)
        project.logger.debug("liquibase-plugin: Running 'liquibase ${args.join(" ")}'")
        super.exec()
    }

    /**
     * Watch for changes to the extension's mainClassName and make sure the task's main class is
     * set correctly.  This method was created because Gradle 6.4 made changes to the main class
     * preventing us from calling setMain during the execution phase.
     *
     * @param closure
     * @return
     */
    @Override
    Task configure(Closure closure) {
        mainClass.set(
                fixMainClass(project.configurations.getByName(LiquibasePlugin.LIQUIBASE_RUNTIME_CONFIGURATION))
        )
        return super.configure(closure)
    }

    /**
     * Fix the main class to be used when running Liquibase.  Since we can't call setMain directly
     * in Gradle 6.4+, we had to register a listener that watched for changes to the extension's
     * "mainClassName" property.  But if the user didn't set a value, we'll need to set one before
     * we try to run Liquibase so the property listener can set the class name correctly.
     * <p>
     * This method chooses the right default based on the version of liquibase it is given.
     *
     * @param liquibaseVersion the version of liquibase we're using.
     */
<<<<<<< HEAD
    Provider<String> fixMainClass(Configuration configuration) {
        def customMainClass = project.extensions.findByType(LiquibaseExtension.class).mainClassName
        if ( customMainClass ) {
=======
    def fixMainClass(liquibaseVersion) {
        if ( project.extensions.findByType(LiquibaseExtension.class).mainClassName ) {
>>>>>>> dda2f53a
            project.logger.debug("liquibase-plugin: The extension's mainClassName was set, skipping version detection.")
            return objectFactory.property(String.class).value(customMainClass)
        }

<<<<<<< HEAD
        return providerFactory.provider {
            configuration.resolvedConfiguration.resolvedArtifacts
        }.map { artifacts ->
            def coreDeps = artifacts.findAll { dep ->
                dep.moduleVersion.id.name == 'liquibase-core'
            }
            if (coreDeps.size() > 1) {
                project.logger.warn("liquibase-plugin: More than one version of the liquibase-core dependency was found in the liquibaseRuntime configuration!")
            }
            def foundVersion = coreDeps.last()?.moduleVersion?.id?.version
            if ( !foundVersion ) {
                throw new LiquibaseConfigurationException("Liquibase-core was not found  not found in the liquibaseRuntime configuration!")
            } else {
                project.logger.debug("liquibase-plugin: Found version $foundVersion of liquibase-core.")
            }

            if ( lbAtLeast(foundVersion, '4.4') ) {
                project.logger.debug("liquibase-plugin: Using the 4.4+ command line parser.")
                return 'liquibase.integration.commandline.LiquibaseCommandLine'

            } else {
                project.logger.debug("liquibase-plugin: Using the pre 4.4 command line parser.")
                return 'liquibase.integration.commandline.Main'
            }
        }

=======
        if ( versionAtLeast(liquibaseVersion, '4.4') ) {
            project.extensions.findByType(LiquibaseExtension.class).mainClassName = 'liquibase.integration.commandline.LiquibaseCommandLine'
            project.logger.debug("liquibase-plugin: Using the 4.4+ command line parser.")

        } else {
            project.extensions.findByType(LiquibaseExtension.class).mainClassName = 'liquibase.integration.commandline.Main'
            project.logger.warn("liquibase-plugin: Using the pre 4.4 command line parser.  Consider updating to Liquibase 4.4+")
        }

    }

    /**
     * This method detects the resolved version of Liquibase in the liquibaseRuntime configuration
     * <p>
     * If for some reason, it finds Liquibase in the classpath more than once, the last one it
     * finds, wins.
     *
     * @param project the Gradle project object from which we can get a classpath.
     * @return the version of Liquibase found
     * @throws LiquibaseConfigurationException if no version if Liquibase is found at runtime.
     */
    def findLiquibaseVersion() {
        def foundVersion
        def config = project.configurations.liquibaseRuntime
        config.resolvedConfiguration.resolvedArtifacts.each { dep ->
            def moduleName = dep.moduleVersion.id.name
            def moduleVersion = dep.moduleVersion.id.version
            if ( moduleName == 'liquibase-core' ) {
                project.logger.debug("liquibase-plugin: Found version ${moduleVersion} of liquibase-core.")
                if ( foundVersion && foundVersion != moduleVersion ) {
                    project.logger.warn("liquibase-plugin: More than one version of the liquibase-core dependency was found in the liquibaseRuntime configuration!")
                }
                foundVersion = moduleVersion
            }
        }
        if ( !foundVersion ) {
            throw new LiquibaseConfigurationException("Liquibase-core was not found  not found in the liquibaseRuntime configuration!")
        }
        return foundVersion
>>>>>>> dda2f53a
    }

}<|MERGE_RESOLUTION|>--- conflicted
+++ resolved
@@ -84,10 +84,7 @@
             throw new LiquibaseConfigurationException("No liquibaseRuntime dependencies were defined.  You must at least add Liquibase itself as a liquibaseRuntime dependency.")
         }
         setClasspath(classpath)
-<<<<<<< HEAD
-=======
         fixMainClass(liquibaseVersion)
->>>>>>> dda2f53a
         // "inherit" the system properties from the Gradle JVM.
         systemProperties System.properties
         println "liquibase-plugin: Running the '${activity.name}' activity..."
@@ -124,46 +121,12 @@
      *
      * @param liquibaseVersion the version of liquibase we're using.
      */
-<<<<<<< HEAD
-    Provider<String> fixMainClass(Configuration configuration) {
-        def customMainClass = project.extensions.findByType(LiquibaseExtension.class).mainClassName
-        if ( customMainClass ) {
-=======
     def fixMainClass(liquibaseVersion) {
         if ( project.extensions.findByType(LiquibaseExtension.class).mainClassName ) {
->>>>>>> dda2f53a
             project.logger.debug("liquibase-plugin: The extension's mainClassName was set, skipping version detection.")
-            return objectFactory.property(String.class).value(customMainClass)
+            return
         }
 
-<<<<<<< HEAD
-        return providerFactory.provider {
-            configuration.resolvedConfiguration.resolvedArtifacts
-        }.map { artifacts ->
-            def coreDeps = artifacts.findAll { dep ->
-                dep.moduleVersion.id.name == 'liquibase-core'
-            }
-            if (coreDeps.size() > 1) {
-                project.logger.warn("liquibase-plugin: More than one version of the liquibase-core dependency was found in the liquibaseRuntime configuration!")
-            }
-            def foundVersion = coreDeps.last()?.moduleVersion?.id?.version
-            if ( !foundVersion ) {
-                throw new LiquibaseConfigurationException("Liquibase-core was not found  not found in the liquibaseRuntime configuration!")
-            } else {
-                project.logger.debug("liquibase-plugin: Found version $foundVersion of liquibase-core.")
-            }
-
-            if ( lbAtLeast(foundVersion, '4.4') ) {
-                project.logger.debug("liquibase-plugin: Using the 4.4+ command line parser.")
-                return 'liquibase.integration.commandline.LiquibaseCommandLine'
-
-            } else {
-                project.logger.debug("liquibase-plugin: Using the pre 4.4 command line parser.")
-                return 'liquibase.integration.commandline.Main'
-            }
-        }
-
-=======
         if ( versionAtLeast(liquibaseVersion, '4.4') ) {
             project.extensions.findByType(LiquibaseExtension.class).mainClassName = 'liquibase.integration.commandline.LiquibaseCommandLine'
             project.logger.debug("liquibase-plugin: Using the 4.4+ command line parser.")
@@ -203,7 +166,6 @@
             throw new LiquibaseConfigurationException("Liquibase-core was not found  not found in the liquibaseRuntime configuration!")
         }
         return foundVersion
->>>>>>> dda2f53a
     }
 
 }